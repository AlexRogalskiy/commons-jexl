--- conflicted
+++ resolved
@@ -2205,7 +2205,7 @@
         return (node.jjtGetNumChildren() > 0
                 && node.jjtGetChild(0) instanceof ASTFunctionNode);
     }
-    
+
     /**
      * Evaluates an access identifier based on the 2 main implementations;
      * static (name or numbered identifier) or dynamic (jxlt).
@@ -2255,11 +2255,7 @@
         final int numChildren = node.jjtGetNumChildren();
         final JexlNode parent = node.jjtGetParent();
         // pass first piece of data in and loop through children
-<<<<<<< HEAD
         Object object = data;
-=======
-        Object object = null;
->>>>>>> e0d1b848
         JexlNode objectNode = null;
         JexlNode ptyNode = null;
         StringBuilder ant = null;
@@ -2297,7 +2293,7 @@
                 } else {
                     antish = false;
                 }
-            } 
+            }
             // attempt to evaluate the property within the object (visit(ASTIdentifierAccess node))
             object = objectNode.jjtAccept(this, object);
             cancelCheck(node);
