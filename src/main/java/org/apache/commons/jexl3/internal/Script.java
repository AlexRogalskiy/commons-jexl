--- conflicted
+++ resolved
@@ -192,7 +192,6 @@
         return interpreter.interpret(script);
     }
 
-<<<<<<< HEAD
     /**
      * @return the script parameter list with regard to vararg option
      */
@@ -232,8 +231,6 @@
         return params;
     }
 
-=======
->>>>>>> 8bdde09b
     @Override
     public JexlScript curry(Object... args) {
         String[] parms = script.getParameters();
@@ -247,7 +244,11 @@
         return script.getParameters();
     }
 
-<<<<<<< HEAD
+    @Override
+    public String[] getUnboundParameters() {
+        return getParameters();
+    }
+
     /**
      * Returns true if this script support variable argument.
      * @return boolean
@@ -262,13 +263,6 @@
      * Gets this script local variables.
      * @return the local variables or null
      */
-=======
-    @Override
-    public String[] getUnboundParameters() {
-        return getParameters();
-    }
-
->>>>>>> 8bdde09b
     @Override
     public String[] getLocalVariables() {
         return script.getLocalVariables();
