--- conflicted
+++ resolved
@@ -153,19 +153,11 @@
             frames.push(frame);
         }
         frame = new Scope(frame, (String[]) null);
-<<<<<<< HEAD
 
         if (branchScope != null) {
             branchScopes.push(branchScope);
         }
         branchScope = new BranchScope();
-=======
-        if (loopCounts == null) {
-            loopCounts = new LinkedList<Integer>();
-        }
-        loopCounts.add(loopCount);
-        loopCount = 0;
->>>>>>> 23c45771
     }
 
     /**
@@ -526,13 +518,13 @@
         if (name == null)
             return null;
         switch (name) {
-            case "char" : 
-            case "boolean" : 
-            case "byte" : 
-            case "short" : 
-            case "int" : 
-            case "long" : 
-            case "float" : 
+            case "char" :
+            case "boolean" :
+            case "byte" :
+            case "short" :
+            case "int" :
+            case "long" :
+            case "float" :
             case "double" : return null;
             case "Character" : return Character.class;
             case "Boolean" : return Boolean.class;
@@ -553,7 +545,7 @@
                 String className = prefix + name;
                 try {
                     result = Class.forName(className);
-                    break;                   
+                    break;
                 } catch (ClassNotFoundException ex) {
                 }
             }
@@ -565,7 +557,7 @@
                 return null;
             }
         }
-        return (result.isInterface() || result.isMemberClass() || result.isAnnotation() || result.isEnum() || result.isArray() || 
+        return (result.isInterface() || result.isMemberClass() || result.isAnnotation() || result.isEnum() || result.isArray() ||
                 Modifier.isAbstract(result.getModifiers())) ? null : result;
     }
 
