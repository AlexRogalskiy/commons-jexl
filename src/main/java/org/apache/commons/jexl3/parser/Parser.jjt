/*
 * Licensed to the Apache Software Foundation (ASF) under one or more
 * contributor license agreements.  See the NOTICE file distributed with
 * this work for additional information regarding copyright ownership.
 * The ASF licenses this file to You under the Apache License, Version 2.0
 * (the "License"); you may not use this file except in compliance with
 * the License.  You may obtain a copy of the License at
 *
 *      http://www.apache.org/licenses/LICENSE-2.0
 *
 * Unless required by applicable law or agreed to in writing, software
 * distributed under the License is distributed on an "AS IS" BASIS,
 * WITHOUT WARRANTIES OR CONDITIONS OF ANY KIND, either express or implied.
 * See the License for the specific language governing permissions and
 * limitations under the License.
 */


options
{
   MULTI=true;
   STATIC=false;
   VISITOR=true;
   NODE_SCOPE_HOOK=true;
   NODE_CLASS="JexlNode";
   UNICODE_INPUT=true;
   KEEP_LINE_COLUMN=true;
   TRACK_TOKENS=true;
   //DEBUG_PARSER=true;
   //DEBUG_TOKEN_MANAGER=true;
}

PARSER_BEGIN(Parser)

package org.apache.commons.jexl3.parser;

import java.util.Collections;
import java.util.LinkedList;

import org.apache.commons.jexl3.JexlInfo;
import org.apache.commons.jexl3.JexlFeatures;
import org.apache.commons.jexl3.JexlException;
import org.apache.commons.jexl3.internal.Scope;

public final class Parser extends JexlParser
{
    private int loopCount = 0;
    private int forLoopCount = 0;

    public ASTJexlScript parse(JexlInfo jexlInfo, JexlFeatures jexlFeatures, String jexlSrc, Scope scope) {
        JexlFeatures previous = getFeatures();
        try {
            setFeatures(jexlFeatures);
            // If registers are allowed, the default parser state has to be REGISTERS.
            if (jexlFeatures.supportsRegister()) {
                token_source.defaultLexState = REGISTERS;
            }
            // lets do the 'Unique Init' in here to be safe - it's a pain to remember
            info = jexlInfo != null? jexlInfo : new JexlInfo();
            source = jexlSrc;
            pragmas = null;
            frame = scope;
            ReInit(new java.io.StringReader(jexlSrc));
            ASTJexlScript script = jexlFeatures.supportsScript()? JexlScript(scope) : JexlExpression(scope);
            script.jjtSetValue(info);
            script.setPragmas(pragmas != null
                             ? Collections.<String,Object>unmodifiableMap(pragmas)
                             : Collections.<String,Object>emptyMap());
            pragmas = null;
            return script;
        } catch (TokenMgrError xtme) {
            throw new JexlException.Tokenization(info, xtme).clean();
        } catch (ParseException xparse) {
            throw new JexlException.Parsing(info, xparse).clean();
        } finally {
            info = null;
            source = null;
            frame = null;
            token_source.defaultLexState = DEFAULT;
            setFeatures(previous);
        }
    }
}

PARSER_END(Parser)

TOKEN_MGR_DECLS : {
    /**
     *   A stack of 1 for keeping state to deal with doted identifiers
     */
    int dotLexState = DEFAULT;

    public void pushDot() {
        dotLexState = curLexState;
        curLexState = DOT_ID;
    }

    public void popDot() {
        if (curLexState == DOT_ID) {
            curLexState = dotLexState;
            dotLexState = defaultLexState;
        }
    }
}
/***************************************
 *     Skip & Number literal tokens
 ***************************************/

<*> SKIP : /* WHITE SPACE */
{
      <"##" (~["\n","\r"])* ("\n" | "\r" | "\r\n")? >
    | <"/*" (~["*"])* "*" ("*" | ~["*","/"] (~["*"])* "*")* "/">
    | <"//" (~["\n","\r"])* ("\n" | "\r" | "\r\n")? >
    | " "
    | "\t"
    | "\n"
    | "\r"
    | "\f"
}

<*> TOKEN : /* KEYWORDS */
{
      < IF : "if" >
    | < ELSE : "else" >
    | < FOR : "for" >
    | < WHILE : "while" >
    | < DO : "do" >
    | < TRY : "try" >
    | < CATCH : "catch" >
    | < FINALLY : "finally" >
    | < THROW : "throw" >
    | < NEW : "new" >
    | < VAR : "var" >
    | < EMPTY : "empty" > { popDot(); } /* Revert state to default if was DOT_ID. */
    | < SIZE : "size" > { popDot(); } /* Revert state to default if was DOT_ID. */
    | < THIS : "this" >
    | < NULL : "null" | "\u2205" >
    | < TRUE : "true" >
    | < FALSE : "false" >
    | < RETURN : "return" >
    | < FUNCTION : "function" >
    | < LAMBDA : "->" | "\u2192" >
    | < LAMBDAE : "=>" | "\u21D2" >
    | < BREAK : "break" >
    | < CONTINUE : "continue" >
    | < REMOVE : "remove" > { popDot(); } /* Revert state to default if was DOT_ID. */
    | < PRAGMA : "#pragma" >
}

<*> TOKEN : { /* SEPARATORS */
      < LPAREN : "(" >
    | < RPAREN : ")" >
    | < LCURLY : "{" >
    | < RCURLY : "}" >
    | < LBRACKET : "[" >
    | < RBRACKET : "]" >
    | < SEMICOL : ";" >
    | < COLON : ":" >
    | < COMMA : "," >
    | < DOT : "." > { pushDot(); } /* Lexical state is now DOT_ID */
    | < QDOT : "?." > { pushDot(); } /* Lexical state is now DOT_ID */
    | < ELLIPSIS : "..." | "\u2026">
    | < HBRACKET : "#[" >
    | < HCURLY : "#{" >
}

<*> TOKEN : { /* STREAMS */
      < DOTP : ".(" >
    | < DOTB : ".[" >
    | < DOTC : ".{" >
    | < DOTS : ".@" >
}

<*> TOKEN : { /* CONDITIONALS */
      < QMARK : "?" >
    | < ELVIS : "?:" >
    | < NULLP : "??" >
    | < AND : "&&" | "and" | "\u2227" >
    | < OR : "||" | "or" | "\u2228" >
}

<*> TOKEN : { /* COMPARISONS */
      < eq : "==" | "eq" | "\u2261">
    | < ne : "!=" | "ne" | "\u2260" >
    | < req : "=~" | "in" | "\u2208" > // regexp equal
    | < rne : "!~" | "!in" | "\u2209" > // regexp not equal
    | < seq : "=^" > // starts equal
    | < eeq : "=$" > // ends equal
    | < sne : "!^" > // start not equal
    | < ene : "!$" > // ends not equal
    | < gt : ">" | "gt" >
    | < ge : ">=" | "ge" | "\u2265" >
    | < lt : "<" | "lt" >
    | < le : "<=" | "le" | "\u2264" >
}

<*> TOKEN : { /* OPERATORS */
      < plus_assign : "+=" >
    | < minus_assign : "-=" >
    | < mult_assign : "*=" >
    | < div_assign : "/=" >
    | < mod_assign : "%=" >
    | < and_assign : "&=" >
    | < or_assign : "|=" >
    | < xor_assign : "^=" >

    | < assign : "=" >
    | < plus : "+" >
    | < minus : "-" >
    | < unary_minus : "\u2212" >
    | < mult : "*" | "\u22C5" >
    | < div : "/" | "div" >
    | < mod : "%" | "mod" >
    | < not : "!" | "not" | "\u00AC" >
    | < and : "&" >
    | < or : "|" >
    | < xor : "^" >

    | < tilda : "~" >
    | < range : ".." | "\u2025" >
}

/***************************************
 *     Identifier & String tokens
 ***************************************/
<*> TOKEN :  /* NaN */
{
    < NAN_LITERAL : "NaN" >
}

<*> TOKEN : /* ANNOTATION */
{
  < ANNOTATION: "@" ( [ "0"-"9", "a"-"z", "A"-"Z", "_", "$" ])+ >
}

<DOT_ID> TOKEN : /* IDENTIFIERS */
{
  < DOT_IDENTIFIER: ( [ "0"-"9", "a"-"z", "A"-"Z", "_", "$", "@" ])+ > { popDot(); } /* Revert state to default. */
}

<DEFAULT, REGISTERS> TOKEN : /* IDENTIFIERS */
{
  < IDENTIFIER: <LETTER> (<LETTER>|<DIGIT>|<ESCAPE>)* > { matchedToken.image = StringParser.unescapeIdentifier(matchedToken.image); }
|
  < #LETTER: [ "a"-"z", "A"-"Z", "_", "$", "@" ] >
|
  < #DIGIT: [ "0"-"9"] >
|
  < #ESCAPE: "\\" [" ", "'", "\"", "\\"] >
}

<REGISTERS> TOKEN : /* REGISTERS: parser.ALLOW_REGISTER must be set to true before calling parse */
{
  < REGISTER: "#" (["0"-"9"])+ >
}

<DEFAULT, REGISTERS> TOKEN : /* LITERALS */
{
  < INTEGER_LITERAL:
      ( "0" (["0"-"7"])* | ["1"-"9"] (["0"-"9"])* | "0" ["x","X"] (["0"-"9","a"-"f","A"-"F"])+ )
      (["l","L","h","H"])?
  >
 |
  < FLOAT_LITERAL:
    "#NaN"
    |
    (<DIGIT>)+ "." (<DIGIT>)+ ((["e","E"])(["+","-"])?(<DIGIT>)+)? (["d","D","f","F","b","B"])?
    |
    (<DIGIT>)+ (".")? ((["e","E"])(["+","-"])?(<DIGIT>)+)? ["d","D","f","F","b","B"]
  >
}

<*> TOKEN :
{
  < STRING_LITERAL:
    "\"" (~["\"","\\","\n","\r","\u2028","\u2029"] | "\\" ~["\n","\r","\u2028","\u2029"])* "\""
  |
    "'" (~["'","\\","\n","\r","\u2028","\u2029"] | "\\" ~["\n","\r","\u2028","\u2029"])* "'"
  > { popDot(); } /* Revert state to default if was DOT_ID. */
}

<*> TOKEN :
{
  < JXLT_LITERAL:
    "`" (~["`","\\"] | "\\" ~["\u0000"])* "`"
  > { popDot(); } /* Revert state to default if was DOT_ID. */
}

<*> TOKEN :
{
  < REGEX_LITERAL:
    "~" "/" (~["/","\n","\r","\u2028","\u2029"] | "\\" "/" )* "/"
  > { popDot(); } /* Revert state to default if was DOT_ID. */
}

/***************************************
 *      Statements
 ***************************************/

ASTJexlScript JexlScript(Scope frame) : {
    jjtThis.setScope(frame);
}
{
   LOOKAHEAD( LambdaLookahead() ) Lambda() (LOOKAHEAD(1) <SEMICOL>)? <EOF> { return jjtThis.script(); }
   |
   ( ( Statement() )*) <EOF> { return jjtThis.script(); }
}

ASTJexlScript JexlExpression(Scope frame) #JexlScript : {
    jjtThis.setScope(frame);
}
{
   ( Expression() )? <EOF>
   {
        return jjtThis.script();
   }
}

void Annotation() #Annotation :
{
    Token t;
}
{
    t=<ANNOTATION> (LOOKAHEAD(<LPAREN>) Arguments() )? { jjtThis.setName(t.image); }
}

void AnnotatedStatement() #AnnotatedStatement() : {}
{
    (LOOKAHEAD(<ANNOTATION>) Annotation())+ (LOOKAHEAD(<VAR>) Var() | LOOKAHEAD(1) Block() | Expression())
}

void Statement() #void : {}
{
    <SEMICOL>
    | LOOKAHEAD(<ANNOTATION>) AnnotatedStatement()
    | LOOKAHEAD(<LCURLY> Expression() <SEMICOL>) Block() // to disambiguate the set literals
    | LOOKAHEAD(<LCURLY> Statement() <SEMICOL>) Block() //  to disambiguate the set literals
    | IfStatement()
    | ForeachStatement()
    | WhileStatement()
    | DoWhileStatement()
    | TryStatement()
    | ThrowStatement()
    | LOOKAHEAD(MultipleAssignmentIdentifier() <assign>) MultipleAssignmentStatement()
    | LOOKAHEAD(2) ExpressionStatement()
    | ReturnStatement()
    | Continue()
    | Remove()
    | Break()
    | Var()
    | Pragma()
}

void Block() #Block : {}
{
    <LCURLY> ( Statement() )* <RCURLY>
}

void ExpressionStatement() : {}
{
    Expression() (LOOKAHEAD(2) Expression() #Ambiguous())* (LOOKAHEAD(1) <SEMICOL>)?
}

void MultipleAssignmentStatement() #MultipleAssignment : {}
{
<<<<<<< HEAD
    MultipleAssignmentIdentifier() <assign> Expression()
=======
    Expression() (LOOKAHEAD(1) Expression() #Ambiguous(1))* (LOOKAHEAD(1) <SEMICOL>)?
>>>>>>> 1d2be49e
}

void MultipleAssignmentIdentifier() #void : {}
{
    <LPAREN> Identifier() (LOOKAHEAD(1) <COMMA> Identifier())* <RPAREN> 
}

void IfStatement() : {}
{
    <IF> <LPAREN> Expression() <RPAREN>  (LOOKAHEAD(1) Block() | Statement())
    ( LOOKAHEAD(2) <ELSE> <IF> <LPAREN> Expression() <RPAREN> (LOOKAHEAD(1) Block() | Statement()) )*
    ( LOOKAHEAD(1) <ELSE>  (LOOKAHEAD(1) Block() | Statement()) )?
}

void WhileStatement() : {}
{
    <WHILE> <LPAREN> Expression() <RPAREN>  { loopCount += 1; }  (LOOKAHEAD(1) Block() | Statement()) { loopCount -= 1; }
}

void DoWhileStatement() : {}
{
    <DO> { loopCount += 1; } (LOOKAHEAD(1) Block() | Statement()) <WHILE> <LPAREN> Expression() <RPAREN> { loopCount -= 1; }
}

void TryStatement() : {}
{
    <TRY> Block() ( (<CATCH> <LPAREN> CatchVar() <RPAREN> Block() (<FINALLY> Block())?) | <FINALLY> Block() )
}

void CatchVar() : {}
{
    <VAR> DeclareVar()
    |
    Identifier()
}

void ThrowStatement() : {}
{
    <THROW> Expression()
}

void ReturnStatement() : {}
{
    <RETURN> ExpressionStatement()
}

void Continue() #Continue : {}
{
    <CONTINUE> { if (loopCount == 0 && forLoopCount == 0) { throwParsingException(jjtThis); } }
}

void Remove() #Remove : {}
{
    <REMOVE> { if (forLoopCount == 0) { throwParsingException(jjtThis); } }
}

void Break() #Break : {}
{
    <BREAK> { if (loopCount == 0 && forLoopCount == 0) { throwParsingException(jjtThis); } }
}

void ForeachStatement() : {}
{
    <FOR> <LPAREN> ForeachVar() <COLON> Expression() <RPAREN> { forLoopCount += 1; } (LOOKAHEAD(1) Block() | Statement()) { forLoopCount -= 1; }
}

void ForeachVar() : {}
{
    <VAR> DeclareVar() (LOOKAHEAD(1) <COMMA> DeclareExtVar())?
    |
    Identifier() (LOOKAHEAD(1) <COMMA> Identifier())?
}

void Var() #void : {}
{
    <VAR> 
    (
       LOOKAHEAD(1) ((<LPAREN> DeclareExtVar() (LOOKAHEAD(1) <COMMA> DeclareExtVar())* <RPAREN> <assign> Expression()) #MultipleAssignment()) 
       |
       DeclareVar() (LOOKAHEAD(1) <assign> Expression() #Assignment(2))?
    )
}

void DeclareVar() #Var :
{
    Token t;
}
{
    t=<IDENTIFIER> { declareVariable(jjtThis, t); }
}

void DeclareExtVar() #ExtVar :
{
    Token t;
}
{
    t=<IDENTIFIER> { declareVariable(jjtThis, t); }
}

void Pragma() #void :
{
    LinkedList<String> lstr = new LinkedList<String>();
    Object value;
}
{
<PRAGMA> pragmaKey(lstr)  value=pragmaValue() { declarePragma(stringify(lstr), value); }
}

void pragmaKey(LinkedList<String> lstr) #void :
{
    Token t;
}
{
    t=<IDENTIFIER> (LOOKAHEAD(2) <DOT> pragmaKey(lstr) )* { lstr.addFirst(t.image); }
}

Object pragmaValue() #void :
{
Token v;
LinkedList<String> lstr = new LinkedList<String>();
}
{
      LOOKAHEAD(1) v=<INTEGER_LITERAL> { return NumberParser.parseInteger(v.image); }
    | LOOKAHEAD(1) v=<FLOAT_LITERAL> { return NumberParser.parseDouble(v.image); }
    | LOOKAHEAD(1) v=<STRING_LITERAL> { return Parser.buildString(v.image, true); }
    | LOOKAHEAD(1)  pragmaKey(lstr) { return stringify(lstr); }
    | LOOKAHEAD(1) <TRUE> { return true; }
    | LOOKAHEAD(1) <FALSE> { return false; }
    | LOOKAHEAD(1) <NULL> { return null; }
    | LOOKAHEAD(1) <NAN_LITERAL> { return Double.NaN; }
}


/***************************************
 *      Expression syntax
 ***************************************/

void Expression() #void : {}
{
  AssignmentExpression()
}

void AssignmentExpression() #void : {}
{
  ConditionalExpression()
  ( LOOKAHEAD(2) (
    <plus_assign> Expression() #SetAddNode(2)
    |
    <mult_assign> Expression() #SetMultNode(2)
    |
    <div_assign> Expression() #SetDivNode(2)
    |
    <mod_assign> Expression() #SetModNode(2)
    |
    <and_assign> Expression() #SetAndNode(2)
    |
    <or_assign> Expression() #SetOrNode(2)
    |
    <xor_assign> Expression() #SetXorNode(2)
    |
    <minus_assign> Expression() #SetSubNode(2)
    |
    <assign> Expression() #Assignment(2)
  ) )*
}

/***************************************
 *      Conditional & relational
 ***************************************/

void ConditionalExpression() #void : {}
{
  ConditionalOrExpression()
  ( LOOKAHEAD(2) (
    <QMARK> TernaryExpression() 
    |
    <ELVIS> Expression() #ElvisNode(2)
    |
    <NULLP> Expression() #NullpNode(2)
  ) )?
}

void TernaryExpression() #void : {}
{
  LOOKAHEAD(Expression() <COLON>) Expression() <COLON> Expression() #TernaryNode(3)
  |
  Expression() #TernaryNode(2)
}

void ConditionalOrExpression() #void : {}
{
  ConditionalAndExpression()
  ( LOOKAHEAD(2) (
     <OR> ConditionalAndExpression() #OrNode(2)
  ) )*
}

void ConditionalAndExpression() #void : {}
{
  InclusiveOrExpression()
  ( LOOKAHEAD(2) (
     <AND> InclusiveOrExpression() #AndNode(2)
  ) )*
}

void InclusiveOrExpression() #void : {}
{
  ExclusiveOrExpression()
  ( LOOKAHEAD(2) (
     <or> ExclusiveOrExpression() #BitwiseOrNode(2)
  ) )*
}

void ExclusiveOrExpression() #void : {}
{
  AndExpression()
  ( LOOKAHEAD(2) (
     <xor> AndExpression() #BitwiseXorNode(2)
  ) )*
}

void AndExpression() #void : {}
{
  EqualityExpression()
  ( LOOKAHEAD(2) (
     <and> EqualityExpression() #BitwiseAndNode(2)
  ) )*
}

void EqualityExpression() #void : {}
{
  RelationalExpression()
  ( LOOKAHEAD(2) (
     <eq> RelationalExpression() #EQNode(2)
   |
     <ne> RelationalExpression() #NENode(2)
   |
     <range> RelationalExpression() #RangeNode(2) // range
  ) )?
}

void RelationalExpression() #void : {}
{
  AdditiveExpression()
  ( LOOKAHEAD(2) (
    <lt> AdditiveExpression() #LTNode(2)
   |
    <gt> AdditiveExpression() #GTNode(2)
   |
    <le> AdditiveExpression() #LENode(2)
   |
    <ge> AdditiveExpression() #GENode(2)
   |
    <req> AdditiveExpression() #ERNode(2) // equals regexp
   |
    <rne> AdditiveExpression() #NRNode(2) // not equals regexp
   |
    <seq> AdditiveExpression() #SWNode(2) // starts with
   |
    <sne> AdditiveExpression() #NSWNode(2) // not starts with
   |
    <eeq> AdditiveExpression() #EWNode(2) // ends with
   |
    <ene> AdditiveExpression() #NEWNode(2) // not ends with
  ) )?
}

/***************************************
 *      Arithmetic
 ***************************************/

void AdditiveExpression() #void : {}
{
  MultiplicativeExpression()
  ( LOOKAHEAD(2) (
    <plus> MultiplicativeExpression() #AddNode(2)
  |
    <minus> MultiplicativeExpression() #SubNode(2)
  ) )*
}

void MultiplicativeExpression() #void : {}
{
  UnaryExpression()
  ( LOOKAHEAD(2) (
    <mult> UnaryExpression() #MulNode(2)
  |
    <div> UnaryExpression() #DivNode(2)
  |
    <mod> UnaryExpression() #ModNode(2)
  ) )*
}

void UnaryExpression() #void : {}
{
  <minus> UnaryExpression() #UnaryMinusNode(1)
  |
  <unary_minus> UnaryExpression() #UnaryMinusNode(1)
  |
  <plus> UnaryExpression() #UnaryPlusNode(1)
  |
  <tilda> UnaryExpression() #BitwiseComplNode(1)
  |
  <not> UnaryExpression() #NotNode(1)
  |
  <EMPTY> UnaryExpression() #EmptyFunction(1)
  |
  <SIZE> UnaryExpression() #SizeFunction(1)
  |
  <ELLIPSIS> EnumerationExpression()
  |
  ValueExpression()
}

void EnumerationExpression() #void : {}
{
    ((IteratorExpression() (LOOKAHEAD(2) EnumerationAccess() )*) #EnumerationReference(>1) (LOOKAHEAD(<DOTS>) Reduction())?) #Reference(>1)
}

void EnumerationAccess() #void : {}
{
    LOOKAHEAD(<DOTB>) ArrayProjection()
    |
    LOOKAHEAD(<DOTC>) MapProjection()
    |
    LOOKAHEAD(<DOTP>) Selection()
}

void Reduction() #ReductionNode : {}
{
    <DOTS> <LPAREN> [LOOKAHEAD(Expression() <COLON>) Expression() <COLON>] Lambda() <RPAREN>
}

void Selection() #SelectionNode : {}
{
    <DOTP> (
      StopCountSelection()
      |
      StartCountSelection()
      |
      Lambda()
    ) <RPAREN>
}

void StopCountSelection() #StopCountNode : {}
{
    <lt> Expression()
}

void StartCountSelection() #StartCountNode : {}
{
    <gt> Expression()
}

void ArrayProjection() #ProjectionNode : {}
{
    <DOTB> ProjectionExpression() ( LOOKAHEAD(2) <COMMA> ProjectionExpression() )* <RBRACKET>
}

void MapProjection() #MapProjectionNode : {}
{
    <DOTC> ProjectionExpression() <COLON> ProjectionExpression() <RCURLY>
}

void ProjectionExpression() #void : {}
{
    LOOKAHEAD( LambdaLookahead() ) Lambda()
    |
    (Identifier() ( LOOKAHEAD(2) ProjectionMemberExpression() )*) #Reference(>1)
}

void ProjectionMemberExpression() #void : {}
{
    LOOKAHEAD(ProjectionMethodCall()) ProjectionMethodCall()
    |
    ProjectionMemberAccess()
}

void ProjectionMemberAccess() #void : {}
{
    LOOKAHEAD(<LBRACKET>) ArrayAccess()
    |
    LOOKAHEAD(<DOT>) IdentifierAccess()
    |
    LOOKAHEAD(<QDOT>) IdentifierAccess()
}

void ProjectionMethodCall() #void : {}
{
    (ProjectionMemberAccess() (LOOKAHEAD(<LPAREN>) Arguments())+) #MethodNode(>1)
}

void IteratorExpression() #void : {}
{
  LOOKAHEAD(<LPAREN> Expression() <COLON>) <LPAREN> Expression() <COLON> Lambda() <RPAREN> #EnumerationNode(2)
  |
  ValueExpression() #EnumerationNode(1)
}

/***************************************
 *      Identifier & Literals
 ***************************************/

void Identifier(boolean top) :
{
    Token t;
}
{
    t=<IDENTIFIER> { jjtThis.setSymbol(top? checkVariable(jjtThis, t.image) : t.image); }
|
    t=<REGISTER> { jjtThis.setSymbol(t.image); }
}

void NamespaceIdentifier()  #NamespaceIdentifier :
{
    Token ns;
    Token id;
}
{
    ns=<IDENTIFIER> <COLON> id=<IDENTIFIER> { jjtThis.setNamespace(ns.image, id.image); }
}

void StringIdentifier() #Identifier :
{
    Token t;
}
{
    t=<STRING_LITERAL> { jjtThis.setSymbol(Parser.buildString(t.image, true));  }
}

void RemoveIdentifier() #Identifier :
{
    Token t;
}
{
    t=<REMOVE> { jjtThis.setSymbol(t.image); }
}

void Literal() #void :
{
   Token t;
}
{
  IntegerLiteral()
|
  FloatLiteral()
|
  BooleanLiteral()
|
  JxltLiteral()
|
  StringLiteral()
|
  RegexLiteral()
|
  ThisLiteral()
|
  NaNLiteral()
}

void ThisLiteral() #void : {}
{
    <THIS> #ThisNode
}

void NaNLiteral() #NumberLiteral : {}
{
    <NAN_LITERAL> { jjtThis.setReal("NaN"); }
}

void NullLiteral() : {}
{
    <NULL>
}

void BooleanLiteral() #void : {}
{
  <TRUE> #TrueNode
|
  <FALSE> #FalseNode
}

void IntegerLiteral() #NumberLiteral :
{
  Token t;
}
{
  t=<INTEGER_LITERAL>
  { jjtThis.setNatural(t.image); }
}


void FloatLiteral() #NumberLiteral:
{
  Token t;
}
{
  t=<FLOAT_LITERAL>
  { jjtThis.setReal(t.image); }
}

void StringLiteral() :
{
   Token t;
}
{
  t=<STRING_LITERAL>
  { jjtThis.setLiteral(Parser.buildString(t.image, true)); }
}


void JxltLiteral() #JxltLiteral :
{
   Token t;
}
{
   t=<JXLT_LITERAL>
   { jjtThis.setLiteral(Parser.buildString(t.image, true)); }
}

void RegexLiteral() :
{
   Token t;
}
{
  t=<REGEX_LITERAL>
  { jjtThis.setLiteral(Parser.buildRegex(t.image)); }
}

void EmptyListLiteral() #ArrayLiteral() : {}
{
   <LBRACKET> <ELLIPSIS> { jjtThis.setExtended(true); } <RBRACKET>
}

void ArrayLiteral() : {}
{
   <LBRACKET>
      (Expression() (LOOKAHEAD(<COMMA> Expression()) <COMMA> Expression() )*)? (LOOKAHEAD(2) <COMMA> <ELLIPSIS> { jjtThis.setExtended(true); })?
   <RBRACKET>
}

void ImmutableArrayLiteral() #ArrayLiteral() : {}
{
   <HBRACKET> (Expression() (LOOKAHEAD(<COMMA> Expression()) <COMMA> Expression() )*)? <RBRACKET> { jjtThis.setImmutable(true); }
}

void MapLiteral() : {}
{
    <LCURLY>
    (
        MapElement() ( <COMMA> MapElement() )*
    |
        <COLON>
    ) <RCURLY>
}

void MapElement() #void : {}
{
    LOOKAHEAD(<mult> <COLON> <ELLIPSIS>) <mult> <COLON> <ELLIPSIS> ValueExpression() #MapEnumerationNode(1)
    |
    MapEntry()
}

void MapEntry() : {}
{
    Expression() <COLON> Expression()
}

void ImmutableMapLiteral() #MapLiteral() : {}
{
    <HCURLY>
    (
        MapElement() ( <COMMA> MapElement() )*
    |
        <COLON>
    ) <RCURLY> { jjtThis.setImmutable(true); }
}

void SetLiteral() : {}
{
    <LCURLY> (Expression() ( <COMMA> Expression() )*)? <RCURLY>
}

void ImmutableSetLiteral() #SetLiteral : {}
{
    <HCURLY> (Expression() ( <COMMA> Expression() )*)? <RCURLY> { jjtThis.setImmutable(true); }
}

/***************************************
 *      Functions & Methods
 ***************************************/

void EmptyMethod() #EmptyMethod() : {}
{
    <EMPTY> <LPAREN> <RPAREN>
}

void SizeMethod() #SizeMethod() : {}
{
    <SIZE> <LPAREN> <RPAREN>
}

void Arguments() #Arguments : {}
{
     <LPAREN> (Expression() (<COMMA> Expression())* )? <RPAREN>
}

void FunctionCallLookahead() #void : {}
{
    LOOKAHEAD(2) <IDENTIFIER> <COLON> <IDENTIFIER> <LPAREN>
    |
    LOOKAHEAD(2) <IDENTIFIER> <LPAREN>
    |
    LOOKAHEAD(2) <REGISTER> <LPAREN>
    |
    LOOKAHEAD(2) <REMOVE> <LPAREN>
}

void FunctionCall() #void : {}
{
    LOOKAHEAD(2) NamespaceIdentifier() Arguments() #FunctionNode(2)
    |
    LOOKAHEAD(2) Identifier(true) Arguments() #FunctionNode(2)
    |
    LOOKAHEAD(2) RemoveIdentifier() Arguments() #FunctionNode(2)
}

void Constructor() #ConstructorNode() : {}
{
  <NEW> <LPAREN> [ Expression() ( <COMMA> Expression() )* ] <RPAREN>
}

void Parameter() #void :
{
    Token t;
}
{
    t=<IDENTIFIER> { declareParameter(t); }
}

void Parameters() #void : {}
{
     <LPAREN> [Parameter() (LOOKAHEAD(2) <COMMA> Parameter())* (<ELLIPSIS> { declareVarArgSupport(); })? ] <RPAREN>
}


void LambdaLookahead() #void() : {}
{
  LOOKAHEAD(2) <FUNCTION> Parameters()
  |
  LOOKAHEAD(2) <FUNCTION> <LCURLY>
  |
  Parameters() ( <LAMBDA> | <LAMBDAE> )
  |
  Parameter() ( <LAMBDA> | <LAMBDAE> )
}

void Lambda() #JexlLambda() :
{
   pushFrame();
}
{
  LOOKAHEAD(2) <FUNCTION> Parameters() Block()
  |
  LOOKAHEAD(2) <FUNCTION> Block()
  |
  Parameters() ( <LAMBDA> Block() | <LAMBDAE> Expression() )
  |
  Parameter() ( <LAMBDA> Block() | <LAMBDAE> Expression() )
}



/***************************************
 *     References
 ***************************************/

void IdentifierAccess() #void :
{
    Token t;
}
{
    <DOT> (
        t=<DOT_IDENTIFIER> { jjtThis.setIdentifier(t.image); } #IdentifierAccess
    |
        t=<STRING_LITERAL> { jjtThis.setIdentifier(Parser.buildString(t.image, true)); } #IdentifierAccess
    |
        t=<JXLT_LITERAL> { jjtThis.setIdentifier(Parser.buildString(t.image, true)); } #IdentifierAccessJxlt
    |
        t=<REMOVE> { jjtThis.setIdentifier(t.image); } #IdentifierAccess
    )
    |
    <QDOT> (
        t=<DOT_IDENTIFIER> { jjtThis.setIdentifier(t.image); } #IdentifierAccessSafe
    |
        t=<STRING_LITERAL> { jjtThis.setIdentifier(Parser.buildString(t.image, true)); } #IdentifierAccessSafe
    |
        t=<JXLT_LITERAL> { jjtThis.setIdentifier(Parser.buildString(t.image, true)); } #IdentifierAccessSafeJxlt
    |
        t=<REMOVE> { jjtThis.setIdentifier(t.image); } #IdentifierAccessSafe
    )
}

void ArrayAccess() : {}
{
    (LOOKAHEAD(1) <LBRACKET> Expression() ( <COMMA> Expression() )* <RBRACKET>)+
}

void MemberAccess() #void : {}
{
    LOOKAHEAD(<LBRACKET>) ArrayAccess()
    |
    LOOKAHEAD(<DOT>) IdentifierAccess()
    |
    LOOKAHEAD(<QDOT>) IdentifierAccess()
}

void ReferenceExpression() #MethodNode(>1) : {}
{
    ( <LPAREN> Expression() <RPAREN> #ReferenceExpression(1) ) ( LOOKAHEAD(<LPAREN>) Arguments() )*
}

void PrimaryExpression() #void : {}
{
    LOOKAHEAD( LambdaLookahead() ) Lambda()
    |
    LOOKAHEAD( <LPAREN> ) ReferenceExpression()
    |
    LOOKAHEAD( <LCURLY> MapElement() ) MapLiteral()
    |
    LOOKAHEAD( <LCURLY> <COLON>) MapLiteral()
    |
    LOOKAHEAD( <HCURLY> MapElement() ) ImmutableMapLiteral()
    |
    LOOKAHEAD( <HCURLY> <COLON>) ImmutableMapLiteral()
    |
    LOOKAHEAD( <LCURLY> Expression() ) SetLiteral()
    |
    LOOKAHEAD( <LCURLY> <RCURLY> ) SetLiteral()
    |
    LOOKAHEAD( <HCURLY> Expression() ) ImmutableSetLiteral()
    |
    LOOKAHEAD( <HCURLY> <RCURLY> ) ImmutableSetLiteral()
    |
    LOOKAHEAD( EmptyListLiteral() ) EmptyListLiteral()
    |
    LOOKAHEAD( <LBRACKET> ) ArrayLiteral()
    |
    LOOKAHEAD( <HBRACKET> ) ImmutableArrayLiteral()
    |
    LOOKAHEAD( <NEW> ) Constructor()
    |
    LOOKAHEAD( FunctionCallLookahead() ) FunctionCall()
    |
    Identifier(true)
    |
    Literal()
}

void MethodCall() #void : {}
{
    LOOKAHEAD(<DOT> <SIZE>) (<DOT> <SIZE> <LPAREN> <RPAREN>) #SizeMethod(1)
    |
    LOOKAHEAD(<DOT> <EMPTY>) (<DOT> <EMPTY> <LPAREN> <RPAREN>) #EmptyMethod(1)
    |
    LOOKAHEAD(<LCURLY>) (InlinePropertyAssignment() (LOOKAHEAD(<LPAREN>) Arguments())+) #MethodNode(>1)
    |
    (MemberAccess() (LOOKAHEAD(<LPAREN>) Arguments())+) #MethodNode(>1)
}

void MemberExpression() #void : {}
{
    LOOKAHEAD(MethodCall()) MethodCall()
    |
    LOOKAHEAD(<LCURLY>) InlinePropertyAssignment()
    |
    MemberAccess()
}

void InlinePropertyAssignment() : {}
{
    <LCURLY> (InlinePropertyBlock() ( <COMMA> InlinePropertyBlock() )* ) <RCURLY>
}

void InlinePropertyBlock() #void : {}
{
    LOOKAHEAD(InlinePropertyName() <COLON>) InlinePropertyEntry()
    |
    LOOKAHEAD(<LBRACKET> Expression() <RBRACKET> <COLON>) InlinePropertyArrayEntry()
    |
    ((LOOKAHEAD(<LBRACKET>) ArrayAccess() | Identifier()) (LOOKAHEAD(2) MemberAccess() )* InlinePropertyAssignment()) #Reference()
}

void InlinePropertyName() #void : {}
{
    Identifier()
    |
    StringLiteral()
    |
    JxltLiteral()
}

void InlinePropertyEntry() : {}
{
    InlinePropertyName() <COLON> Expression()
}

void InlinePropertyArrayEntry() : {}
{
    <LBRACKET> Expression() <RBRACKET> <COLON> Expression()
}

void ValueExpression() #void : {}
{
    NullLiteral()
    |
    ( PrimaryExpression() ( LOOKAHEAD(2) MemberExpression() )*) #Reference(>1)
}<|MERGE_RESOLUTION|>--- conflicted
+++ resolved
@@ -358,21 +358,17 @@
 
 void ExpressionStatement() : {}
 {
-    Expression() (LOOKAHEAD(2) Expression() #Ambiguous())* (LOOKAHEAD(1) <SEMICOL>)?
+    Expression() (LOOKAHEAD(2) Expression() #Ambiguous(1))* (LOOKAHEAD(1) <SEMICOL>)?
 }
 
 void MultipleAssignmentStatement() #MultipleAssignment : {}
 {
-<<<<<<< HEAD
     MultipleAssignmentIdentifier() <assign> Expression()
-=======
-    Expression() (LOOKAHEAD(1) Expression() #Ambiguous(1))* (LOOKAHEAD(1) <SEMICOL>)?
->>>>>>> 1d2be49e
 }
 
 void MultipleAssignmentIdentifier() #void : {}
 {
-    <LPAREN> Identifier() (LOOKAHEAD(1) <COMMA> Identifier())* <RPAREN> 
+    <LPAREN> Identifier() (LOOKAHEAD(1) <COMMA> Identifier())* <RPAREN>
 }
 
 void IfStatement() : {}
@@ -443,9 +439,9 @@
 
 void Var() #void : {}
 {
-    <VAR> 
+    <VAR>
     (
-       LOOKAHEAD(1) ((<LPAREN> DeclareExtVar() (LOOKAHEAD(1) <COMMA> DeclareExtVar())* <RPAREN> <assign> Expression()) #MultipleAssignment()) 
+       LOOKAHEAD(1) ((<LPAREN> DeclareExtVar() (LOOKAHEAD(1) <COMMA> DeclareExtVar())* <RPAREN> <assign> Expression()) #MultipleAssignment())
        |
        DeclareVar() (LOOKAHEAD(1) <assign> Expression() #Assignment(2))?
     )
@@ -542,7 +538,7 @@
 {
   ConditionalOrExpression()
   ( LOOKAHEAD(2) (
-    <QMARK> TernaryExpression() 
+    <QMARK> TernaryExpression()
     |
     <ELVIS> Expression() #ElvisNode(2)
     |
