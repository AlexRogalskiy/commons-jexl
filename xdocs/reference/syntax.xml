<?xml version="1.0"?>
<!--
   Licensed to the Apache Software Foundation (ASF) under one or more
   contributor license agreements.  See the NOTICE file distributed with
   this work for additional information regarding copyright ownership.
   The ASF licenses this file to You under the Apache License, Version 2.0
   (the "License"); you may not use this file except in compliance with
   the License.  You may obtain a copy of the License at

        http://www.apache.org/licenses/LICENSE-2.0

   Unless required by applicable law or agreed to in writing, software
   distributed under the License is distributed on an "AS IS" BASIS,
   WITHOUT WARRANTIES OR CONDITIONS OF ANY KIND, either express or implied.
   See the License for the specific language governing permissions and
   limitations under the License.
-->

<document>
  <properties>
    <title>Commons JEXL Syntax</title>
  </properties>

  <body>
    <section name="Overview">
      <p>
        This reference is split up into the following sections:
        <ol>
          <li><a href="#Language Elements">Language Elements</a></li>
          <li><a href="#Literals">Literals</a></li>
          <li><a href="#Functions">Functions</a></li>
          <li><a href="#Operators">Operators</a></li>
          <li><a href="#Conditional">Conditional Statements</a></li>
        </ol>
      </p>
      <p>
        For more technical information about the JEXL Grammar, you can find the
        <a href="https://javacc.dev.java.net/">JavaCC</a> grammar for JEXL
        here: <a href="http://svn.apache.org/viewvc/commons/proper/jexl/trunk/src/java/org/apache/commons/jexl/parser/Parser.jj?view=markup">Parser.jj</a>
      </p>
    </section>
    <section name="Language Elements">
      <table>
        <tr><th width="15%">Item</th><th>Description</th></tr>
        <tr>
          <td>Comments</td>
          <td>
            Specified using <code>##</code> or <code>//</code>and extend to the end of line, e.g.
            <source>## This is a comment</source>
            Also specified using <code>//</code>, e.g.
            <source>// This is a comment</source>
            Multiple lines comments are specified using <code>/*...*/</code>, e.g.
            <source>/* This is a
            multi-line comment */</source>
          </td>
        </tr>
        <tr>
          <td>Identifiers / variables</td>
          <td>
            Must start with <code>a-z</code>, <code>A-Z</code>, <code>_</code> or <code>$</code>.
            Can then be followed by <code>0-9</code>, <code>a-z</code>, <code>A-Z</code>, <code>_</code> or <code>$</code>.
            e.g.
            <ul>
              <li>Valid: <code>var1</code>,<code>_a99</code>,<code>$1</code></li>
              <li>Invalid: <code>9v</code>,<code>!a99</code>,<code>1$</code></li>
            </ul>
            <p>
            Variable names are <strong>case-sensitive</strong>, e.g. <code>var1</code> and <code>Var1</code> are different variables.
            </p>
            <p>
              <strong>NOTE:</strong> JEXL does not support variables with hyphens in them, e.g.
              <source>commons-logging // invalid variable name (hyphenated)</source> is not a valid variable, but instead is treated as a
              subtraction of the variable <code>logging</code> from the variable <code>commons</code>
            </p>
            <p>
              JEXL also supports <code>ant-style</code> variables, the following is a valid variable name:
              <source>my.dotted.var</source>
            </p>
            <p>
              <strong>N.B.</strong> the following keywords are reserved, and cannot be used as a variable name or property when using the dot operator:
              <code>or and eq ne lt gt le ge div mod not null true false new</code>
              For example, the following is invalid:
              <source>my.new.dotted.var // invalid ('new' is keyword)</source>
              In such cases, the [ ] operator can be used, for example:
              <source>my['new'].dotted.var</source>
            </p>
          </td>
        </tr>
        <tr>
          <td>Scripts</td>
          <td>
            A script in Jexl is made up of zero or more statements. Scripts can be read from a String, File or URL.
          </td>
        </tr>
        <tr>
          <td>Statements</td>
          <td>
            A statement can be the empty statement, the semicolon (<code>;</code>) ,  block, assignment or an expression.
            Statements are optionally terminated with a semicolon.
          </td>
        </tr>
        <tr>
          <td>Block</td>
          <td>
            A block is simply multiple statements inside curly braces (<code>{, }</code>).
          </td>
        </tr>
        <tr>
          <td>Assignment</td>
          <td>
            Assigns the value of a variable  (<code>my.var = 'a value'</code>) using a
            <code>JexlContext</code> as initial resolver. Both <em>beans</em> and <em>ant-ish</em>
            variables assignment are supported.
          </td>
        </tr>
        <tr>
          <td>Method calls</td>
          <td>
            Calls a method of an object, e.g.
            <source>"hello world".hashCode()</source> will call the <code>hashCode</code> method
            of the <code>"hello world"</code> String.
            <p>In case of multiple arguments and overloading, Jexl will make the best effort to find
            the most appropriate non ambiguous method to call.</p>
          </td>
        </tr>
      </table>
    </section>
    <section name="Literals">
      <table>
        <tr><th width="15%">Item</th><th>Description</th></tr>
        <tr>
          <td>Integer Literals</td>
          <td>1 or more digits from <code>0</code> to <code>9</code></td>
        </tr>
        <tr>
          <td>Floating point Literals</td>
          <td>
            1 or more digits from <code>0</code> to <code>9</code>, followed
            by a decimal point and then one or more digits from
            <code>0</code> to <code>9</code>.
          </td>
        </tr>
        <tr>
          <td>String literals</td>
          <td>
            Can start and end with either <code>'</code> or <code>"</code> delimiters, e.g.
            <source>"Hello world"</source> and
            <source>'Hello world'</source> are equivalent.
            <p>The escape character is <code>\</code>; it only escapes the string delimiter</p>
          </td>
        </tr>
        <tr>
          <td>Boolean literals</td>
          <td>
            The literals <code>true</code> and <code>false</code> can be used, e.g.
            <source>val1 == true</source>
          </td>
        </tr>
        <tr>
          <td>Null literal</td>
          <td>
            The null value is represented as in java using the literal <code>null</code>, e.g.
            <source>val1 == null</source>
          </td>
        </tr>
        <tr>
<<<<<<< HEAD
          <td>Map literal</td>
          <td>
            You can construct a <code>java.util.HashMap</code> by using <source>[ key => value, key => value ]</source>.
              <code>key</code> and <code>value</code> can be any valid expression.
          </td>
        </tr>
        <tr>
          <td>Array literal</td>
          <td>
            You can construct an <code>Object[]</code> array by using <source>[ item, item, item ]</source>.
              <code>item</code> can be be any valid expression.
=======
          <td>Array literal</td>
          <td>
            A <code>[</code> followed by one or more expressions separated by <code>,</code> and ending
            with <code>]</code>, e.g.
            <source>[ 1, 2, "three" ]</source>
            <p>This syntax creates an <code>Object[]</code>.</p>
          </td>
        </tr>
        <tr>
          <td>Map literal</td>
          <td>
            A <code>{</code> followed by one or more sets of <code>key : value</code> pairs separated by <code>,</code> and ending
            with <code>}</code>, e.g.
            <source>{ "one" : 1, "two" : 2, "three" : 3, "more": "many more" }</source>
            <p>This syntax creates a <code>HashMap&lt;Object,Object&gt;</code>.</p>
>>>>>>> 477629e2
          </td>
        </tr>
      </table>
    </section>
    <section name="Functions">
      <table>
        <tr><th width="15%">Function</th><th>Description</th></tr>
        <tr>
          <td>empty</td>
          <td>
            Returns true if the expression following is either:
            <ol>
              <li><code>null</code></li>
              <li>An empty string</li>
              <li>An array of length zero</li>
              <li>A collection of size zero</li>
              <li>An empty map</li>
            </ol>
            <source>empty(var1)</source>
          </td>
        </tr>
        <tr>
          <td>size</td>
          <td>
            Returns the information about the expression:
            <ol>
              <li>Length of an array</li>
              <li>Size of a List</li>
              <li>Size of a Map</li>
              <li>Size of a Set</li>
              <li>Length of a string</li>
            </ol>
            <source>size("Hello")</source> returns 5.
          </td>
        </tr>
        <tr>
          <td>new</td>
          <td>
            Creates a new instance using a fully-qualified class name or Class:
            <source>new("java.lang.Double", 10)</source> returns 10.0.
            <p>Note that the first argument of <code>new</code> can be a variable or any
            expression evaluating as a String or Class; the rest of the arguments are used
            as arguments to the constructor for the class considered.</p>
            <p>In case of multiple constructors, Jexl will make the best effort to find
            the most appropriate non ambiguous constructor to call.</p>
          </td>
        </tr>
        <tr>
          <td>ns:function</td>
          <td>
            A <code>JexlEngine</code> can register objects or classes used as function namespaces.
            This can allow expressions like:
            <source>math:cosinus(23.0)</source>
          </td>
        </tr>
      </table>
    </section>
    <section name="Operators">
      <table>
        <tr><th width="15%">Operator</th><th>Description</th></tr>
        <tr>
          <td>Boolean <code>and</code></td>
          <td>
            The usual <code>&amp;&amp;</code> operator can be used as well as the word <code>and</code>, e.g.
            <source>cond1 and cond2</source> and
            <source>cond1 &amp;&amp; cond2</source> are equivalent
          </td>
        </tr>
        <tr>
          <td>Boolean <code>or</code></td>
          <td>
            The usual <code>||</code> operator can be used as well as the word <code>or</code>, e.g.
            <source>cond1 or cond2</source> and
            <source>cond1 || cond2</source> are equivalent
          </td>
        </tr>
        <tr>
          <td>Boolean <code>not</code></td>
          <td>
            The usual <code>!</code> operator can be used as well as the word <code>not</code>, e.g.
            <source>!cond1</source> and
            <source>not cond1</source> are equivalent
          </td>
        </tr>
        <tr>
          <td>Bitwise <code>and</code></td>
          <td>
            The usual <code>&amp;</code> operator is used, e.g.
            <source>33 &amp; 4</source>, 0010 0001 &amp; 0000 0100 = 0.
          </td>
        </tr>
        <tr>
          <td>Bitwise <code>or</code></td>
          <td>
            The usual <code>|</code> operator is used, e.g.
            <source>33 | 4</source>, 0010 0001 | 0000 0100 = 0010 0101 = 37.
          </td>
        </tr>
        <tr>
          <td>Bitwise <code>xor</code></td>
          <td>
            The usual <code>^</code> operator is used, e.g.
            <source>33 ^ 4</source>, 0010 0001 ^ 0000 0100 = 0010 0100 = 37.
          </td>
        </tr>
        <tr>
          <td>Bitwise <code>complement</code></td>
          <td>
            The usual <code>~</code> operator is used, e.g.
            <source>~33</source>, ~0010 0001 = 1101 1110 = -34.
          </td>
        </tr>
        <tr>
          <td>Ternary conditional <code>?:</code> </td>
          <td>
            The usual ternary conditional operator <code>condition ? if_true : if_false</code> operator can be
            used as well as the abbreviation <code>value ?: if_false</code> which returns the <code>value</code> if
            its evaluation is defined, non-null and non-false, e.g.
            <source>val1 ? val1 : val2</source> and
            <source>val1 ?: val2 </source> are equivalent.
            <p>
              <strong>NOTE:</strong> The condition will evaluate to <code>false</code> when it
              refers to an undefined variable or <code>null</code> for all <code>JexlEngine</code>
              flag combinations. This allows explicit syntactic leniency and treats the condition
              'if undefined or null or false' the same way in all cases.
            </p>
          </td>
        </tr>
        <tr>
          <td>Equality</td>
          <td>
            The usual <code>==</code> operator can be used as well as the abbreviation <code>eq</code>.
            For example
            <source>val1 == val2</source> and
            <source>val1 eq val2</source> are equivalent.
            <ol>
              <li>
                <code>null</code> is only ever equal to null, that is if you compare null
                to any non-null value, the result is false.
              </li>
              <li>Equality uses the java <code>equals</code> method</li>
            </ol>
          </td>
        </tr>
        <tr>
          <td>Inequality</td>
          <td>
            The usual <code>!=</code> operator can be used as well as the abbreviation <code>ne</code>.
            For example
            <source>val1 != val2</source> and
            <source>val1 ne val2</source> are equivalent.
          </td>
        </tr>
        <tr>
          <td>Less Than</td>
          <td>
            The usual <code>&lt;</code> operator can be used as well as the abbreviation <code>lt</code>.
            For example
            <source>val1 &lt; val2</source> and
            <source>val1 lt val2</source> are equivalent.
          </td>
        </tr>
        <tr>
          <td>Less Than Or Equal To</td>
          <td>
            The usual <code>&lt;=</code> operator can be used as well as the abbreviation <code>le</code>.
            For example
            <source>val1 &lt;= val2</source> and
            <source>val1 le val2</source> are equivalent.
          </td>
        </tr>
        <tr>
          <td>Greater Than</td>
          <td>
            The usual <code>&gt;</code> operator can be used as well as the abbreviation <code>gt</code>.
            For example
            <source>val1 &gt; val2</source> and
            <source>val1 gt val2</source> are equivalent.
          </td>
        </tr>
        <tr>
          <td>Greater Than Or Equal To</td>
          <td>
            The usual <code>&gt;=</code> operator can be used as well as the abbreviation <code>ge</code>.
            For example
            <source>val1 &gt;= val2</source> and
            <source>val1 ge val2</source> are equivalent.
          </td>
        </tr>
        <tr>
          <td>Addition</td>
          <td>
            The usual <code>+</code> operator is used.
            For example
            <source>val1 + val2</source>
          </td>
        </tr>
        <tr>
          <td>Subtraction</td>
          <td>
            The usual <code>-</code> operator is used.
            For example
            <source>val1 - val2</source>
          </td>
        </tr>
        <tr>
          <td>Multiplication</td>
          <td>
            The usual <code>*</code> operator is used.
            For example
            <source>val1 * val2</source>
          </td>
        </tr>
        <tr>
          <td>Division</td>
          <td>
            The usual <code>/</code> operator is used, or one can use the <code>div</code> operator.
            For example
            <source>val1 / val2</source>
            or
            <source>val1 div val2</source>
          </td>
        </tr>
        <tr>
          <td>Modulus (or remainder)</td>
          <td>
            The <code>%</code> operator is used. An alternative is the <code>mod</code>
            operator.
            For example
            <source>5 mod 2</source> gives 1 and is equivalent to <source>5 % 2</source>
          </td>
        </tr>
        <tr>
          <td>Negation</td>
          <td>
            The unary <code>-</code> operator is used.
            For example
            <source>-12</source>
          </td>
        </tr>
        <tr>
          <td>Array access</td>
          <td>
            Array elements may be accessed using either square brackets or a dotted numeral, e.g.
            <source>arr1[0]</source> and <source>arr1.0</source> are equivalent
          </td>
        </tr>
        <tr>
          <td>HashMap access</td>
          <td>
            Map elements are accessed using square brackets, e.g.
            <source>map[0]; map['name']; map[var];</source>
            Note that <source>map['7']</source> and <source>map[7]</source> refer to different elements.
            Map elements with a numeric key may also be accessed using a dotted numeral, e.g.
            <source>map[0]</source> and <source>map.0</source> are equivalent.
          </td>
        </tr>
      </table>
    </section>
    <section name="Conditional">
      <table>
        <tr><th width="15%">Operator</th><th>Description</th></tr>
        <tr>
          <td>if</td>
          <td>
            Classic, if/else statement, e.g.
            <source>if ((x * 2) == 5) {
    y = 1;
} else {
    y = 2;
}</source>
          </td>
        </tr>
        <tr>
          <td>for</td>
          <td>
            Loop through items of an Array, Collection, Map, Iterator or Enumeration, e.g.
            <source>for(item : list) {
    x = x + item; 
}</source>
            Where <code>item</code> and <code>list</code> are variables.
            The JEXL 1.1 syntax using <code>foreach(item in list)</code> is now <strong>deprecated</strong>.
          </td>
        </tr>
        <tr>
          <td>while</td>
          <td>
            Loop until a condition is satisfied, e.g.
            <source>while (x lt 10) {
    x = x + 2; 
}</source>
          </td>
        </tr>
      </table>
    </section>

  </body>
</document>
<|MERGE_RESOLUTION|>--- conflicted
+++ resolved
@@ -36,7 +36,7 @@
       <p>
         For more technical information about the JEXL Grammar, you can find the
         <a href="https://javacc.dev.java.net/">JavaCC</a> grammar for JEXL
-        here: <a href="http://svn.apache.org/viewvc/commons/proper/jexl/trunk/src/java/org/apache/commons/jexl/parser/Parser.jj?view=markup">Parser.jj</a>
+        here: <a href="http://svn.apache.org/viewcvs.cgi/jakarta/commons/proper/jexl/trunk/src/java/org/apache/commons/jexl/parser/Parser.jj?view=markup">Parser.jj</a>
       </p>
     </section>
     <section name="Language Elements">
@@ -164,19 +164,6 @@
           </td>
         </tr>
         <tr>
-<<<<<<< HEAD
-          <td>Map literal</td>
-          <td>
-            You can construct a <code>java.util.HashMap</code> by using <source>[ key => value, key => value ]</source>.
-              <code>key</code> and <code>value</code> can be any valid expression.
-          </td>
-        </tr>
-        <tr>
-          <td>Array literal</td>
-          <td>
-            You can construct an <code>Object[]</code> array by using <source>[ item, item, item ]</source>.
-              <code>item</code> can be be any valid expression.
-=======
           <td>Array literal</td>
           <td>
             A <code>[</code> followed by one or more expressions separated by <code>,</code> and ending
@@ -192,7 +179,6 @@
             with <code>}</code>, e.g.
             <source>{ "one" : 1, "two" : 2, "three" : 3, "more": "many more" }</source>
             <p>This syntax creates a <code>HashMap&lt;Object,Object&gt;</code>.</p>
->>>>>>> 477629e2
           </td>
         </tr>
       </table>
